--- conflicted
+++ resolved
@@ -114,14 +114,9 @@
     matcherFee: Long <- maxWavesAnountGen
   } yield SellLimitOrder(price, amount, Order.sell(sender, MatcherAccount, pair, price, amount, timestamp, expiration, matcherFee))
 
-<<<<<<< HEAD
   def fromDBWithUnlimitedBalance(mvStore: MVStore, settings: ChainParameters): State = {
-    val storage = new MVStoreStateStorage with MVStoreOrderMatchStorage with MVStoreAssetsExtendedStateStorage {
-=======
-  def fromDBWithUnlimitedBalance(mvStore: MVStore, settings: ChainParameters): StoredState = {
     val storage = new MVStoreStateStorage with MVStoreOrderMatchStorage with MVStoreAssetsExtendedStateStorage
       with MVStoreLeaseExtendedStateStorage {
->>>>>>> 11ec6bb6
       override val db: MVStore = mvStore
       if (db.getStoreVersion > 0) db.rollback()
     }
