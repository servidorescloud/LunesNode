--- conflicted
+++ resolved
@@ -40,15 +40,7 @@
     TestKit.shutdownActorSystem(system)
   }
 
-<<<<<<< HEAD
-    val pair = AssetPair(Some("BTC".getBytes), Some("WAVES".getBytes))
-    val db = new MVStore.Builder().compress().open()
-    val storedState = StoredState.fromDB(db, WavesHardForkParameters.Disabled)
-//TODO      override def assetBalance(account: AssetAcc, atHeight: Option[Int]): Long = Long.MaxValue
-
-=======
   var eventsProbe = TestProbe()
->>>>>>> 6d2964a1
 
   val pair = AssetPair(Some("BTC".getBytes), Some("WAVES".getBytes))
   val db = new MVStore.Builder().compress().open()
