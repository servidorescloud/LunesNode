package com.wavesplatform.network

import java.net.{InetSocketAddress, NetworkInterface}
import java.nio.channels.ClosedChannelException
import java.util.concurrent.ConcurrentHashMap

import com.wavesplatform.features.FeatureProvider
import com.wavesplatform.metrics.Metrics
import com.wavesplatform.mining.Miner
import com.wavesplatform.settings._
import com.wavesplatform.state2._
import com.wavesplatform.{UtxPool, Version}
import io.netty.bootstrap.{Bootstrap, ServerBootstrap}
import io.netty.channel._
import io.netty.channel.group.ChannelGroup
import io.netty.channel.nio.NioEventLoopGroup
import io.netty.channel.socket.SocketChannel
import io.netty.channel.socket.nio.{NioServerSocketChannel, NioSocketChannel}
import io.netty.handler.codec.{LengthFieldBasedFrameDecoder, LengthFieldPrepender}
import io.netty.util.concurrent.DefaultThreadFactory
import monix.reactive.subjects.PublishSubject
import org.asynchttpclient.netty.channel.NoopHandler
import org.influxdb.dto.Point
import scorex.transaction._
import scorex.utils.{ScorexLogging, Time}

import scala.collection.JavaConverters._
import scala.concurrent.duration._

class NetworkServer(checkpointService: CheckpointService,
                    blockchainUpdater: BlockchainUpdater,
                    time: Time,
                    miner: Miner,
                    stateReader: StateReader,
                    settings: WavesSettings,
                    history: NgHistory,
                    utxPool: UtxPool,
                    peerDatabase: PeerDatabase,
                    allChannels: ChannelGroup,
                    peerInfo: ConcurrentHashMap[Channel, PeerInfo],
                    featureProvider: FeatureProvider) extends ScorexLogging {

  @volatile
  private var shutdownInitiated = false

  private val bossGroup = new NioEventLoopGroup(0, new DefaultThreadFactory("nio-boss-group", true))
  private val workerGroup = new NioEventLoopGroup(0, new DefaultThreadFactory("nio-worker-group", true))
  private val handshake =
    Handshake(Constants.ApplicationName + settings.blockchainSettings.addressSchemeCharacter, Version.VersionTuple,
      settings.networkSettings.nodeName, settings.networkSettings.nonce, settings.networkSettings.declaredAddress)

  private val trafficWatcher = if (settings.metrics.enable) new TrafficWatcher else new NoopHandler
  private val messageCodec = new MessageCodec(peerDatabase)

  private val excludedAddresses: Set[InetSocketAddress] = {
    val localAddresses = if (settings.networkSettings.bindAddress.getAddress.isAnyLocalAddress) {
      NetworkInterface.getNetworkInterfaces.asScala
        .flatMap(_.getInetAddresses.asScala
          .map(a => new InetSocketAddress(a, settings.networkSettings.bindAddress.getPort)))
        .toSet
    } else Set(settings.networkSettings.bindAddress)

    localAddresses ++ settings.networkSettings.declaredAddress.toSet
  }

  private val lengthFieldPrepender = new LengthFieldPrepender(4)

  // There are two error handlers by design. WriteErrorHandler adds a future listener to make sure writes to network
  // succeed. It is added to the head of pipeline (it's the closest of the two to actual network), because some writes
  // are initiated from the middle of the pipeline (e.g. extension requests). FatalErrorHandler, on the other hand,
  // reacts to inbound exceptions (the ones thrown during channelRead). It is added to the tail of pipeline to handle
  // exceptions bubbling up from all the handlers below. When a fatal exception is caught (like OutOfMemory), the
  // application is terminated.
  private val writeErrorHandler = new WriteErrorHandler
  private val fatalErrorHandler = new FatalErrorHandler
  private val historyReplier = new HistoryReplier(history, settings.synchronizationSettings)
  private val inboundConnectionFilter: PipelineInitializer.HandlerWrapper = new InboundConnectionFilter(peerDatabase,
    settings.networkSettings.maxInboundConnections,
    settings.networkSettings.maxConnectionsPerHost)

  private val closedChannels = PublishSubject[Channel]

  private val (mesageObserver, signatures, blocks, remoteScores, checkpoints, microInvs, micros) = MessageObserver()
  private val syncWith = RxScoreObserver(settings.synchronizationSettings.scoreTTL, blockchainUpdater.lastBlockInfo.map(_.score), remoteScores, closedChannels)
  private val microblockDatas = MicroBlockSynchronizer(settings.synchronizationSettings.microBlockSynchronizer, history, peerDatabase, blockchainUpdater.lastBlockInfo.map(_.id))(microInvs, micros)
  private val (extensions, newBlocks) = RxExtensionLoader(settings.synchronizationSettings, history, peerDatabase, syncWith, blocks, signatures, closedChannels)
  private val sink = CoordinatorHandler(checkpointService, history, blockchainUpdater, time,
    stateReader, utxPool, miner, settings, peerDatabase, allChannels, featureProvider)(newBlocks, checkpoints, extensions, microblockDatas)
  private val discardingHandler = new DiscardingHandler(blockchainUpdater.lastBlockInfo.map(_.ready))

  private val peerConnections = new ConcurrentHashMap[PeerKey, Channel](10, 0.9f, 10)

  private val serverHandshakeHandler = new HandshakeHandler.Server(handshake, peerInfo, peerConnections, peerDatabase, allChannels)

  private val utxPoolSynchronizer = new UtxPoolSynchronizer(utxPool, allChannels)


  private val serverChannel = settings.networkSettings.declaredAddress.map { _ =>
    new ServerBootstrap()
      .group(bossGroup, workerGroup)
      .channel(classOf[NioServerSocketChannel])
      .childHandler(new PipelineInitializer[SocketChannel](Seq(
        inboundConnectionFilter,
        new HandshakeDecoder(peerDatabase),
        new HandshakeTimeoutHandler(settings.networkSettings.handshakeTimeout),
        serverHandshakeHandler,
        lengthFieldPrepender,
        new LengthFieldBasedFrameDecoder(100 * 1024 * 1024, 0, 4, 0, 4),
        new LegacyFrameCodec(peerDatabase),
        trafficWatcher,
        discardingHandler,
        messageCodec,
        writeErrorHandler,
        peerSynchronizer,
        historyReplier,
        utxPoolSynchronizer,
        mesageObserver,
        fatalErrorHandler)))
      .bind(settings.networkSettings.bindAddress)
      .channel()
  }

  private val outgoingChannels = new ConcurrentHashMap[InetSocketAddress, Channel]

  private val clientHandshakeHandler =
    new HandshakeHandler.Client(handshake, peerInfo, peerConnections, peerDatabase, allChannels)

  private val bootstrap = new Bootstrap()
    .option(ChannelOption.CONNECT_TIMEOUT_MILLIS, settings.networkSettings.connectionTimeout.toMillis.toInt: Integer)
    .group(workerGroup)
    .channel(classOf[NioSocketChannel])
    .handler(new PipelineInitializer[SocketChannel](Seq(
      new HandshakeDecoder(peerDatabase),
      new HandshakeTimeoutHandler(settings.networkSettings.handshakeTimeout),
      clientHandshakeHandler,
      lengthFieldPrepender,
      new LengthFieldBasedFrameDecoder(100 * 1024 * 1024, 0, 4, 0, 4),
      new LegacyFrameCodec(peerDatabase),
      trafficWatcher,
      discardingHandler,
      messageCodec,
      writeErrorHandler,
      peerSynchronizer,
      historyReplier,
      utxPoolSynchronizer,
      mesageObserver,
      fatalErrorHandler)))

  private val connectTask = workerGroup.scheduleWithFixedDelay(1.second, 5.seconds) {
    import scala.collection.JavaConverters._

    val outgoing = outgoingChannels.keySet.iterator().asScala.toVector

    def outgoingStr = outgoing.map(_.toString).sorted.mkString("[", ", ", "]")

<<<<<<< HEAD
    val incoming = peerInfo.values().iterator().asScala.flatMap(_.declaredAddress).toVector

=======
    val all = peerInfo.values().iterator().asScala.flatMap(_.declaredAddress).toVector

    val incoming = all.filterNot(outgoing.contains)
>>>>>>> 776e21a4
    def incomingStr = incoming.map(_.toString).sorted.mkString("[", ", ", "]")

    log.trace(s"Outgoing: $outgoingStr ++ incoming: $incomingStr")
    if (outgoingChannels.size() < settings.networkSettings.maxOutboundConnections) {
      peerDatabase
        .randomPeer(excluded = excludedAddresses ++ all)
        .foreach(connect)
    }

    Metrics.write(
      Point
        .measurement("connections")
        .addField("outgoing", outgoingStr)
        .addField("incoming", incomingStr)
        .addField("n", all.size)
    )
  }

  private def peerSynchronizer: ChannelHandlerAdapter = {
    if (settings.networkSettings.enablePeersExchange) {
      new PeerSynchronizer(peerDatabase, settings.networkSettings.peersBroadcastInterval)
    } else PeerSynchronizer.Disabled
  }

  private def handleChannelClosed(remoteAddress: InetSocketAddress)(closeFuture: ChannelFuture): Unit = {
    closedChannels.onNext(closeFuture.channel())
    outgoingChannels.remove(remoteAddress, closeFuture.channel())
    if (!shutdownInitiated) peerDatabase.suspend(remoteAddress.getAddress)

    if (closeFuture.isSuccess) {
      log.trace(formatOutgoingChannelEvent(closeFuture.channel(), "Channel closed"))
    } else {
      log.debug(formatOutgoingChannelEvent(closeFuture.channel(), "Channel closed"))
    }
  }

  private def formatOutgoingChannelEvent(channel: Channel, event: String) =
    s"${id(channel)} $event, outgoing channel count: ${outgoingChannels.size()}"

  private def handleConnectionAttempt(remoteAddress: InetSocketAddress)(thisConnFuture: ChannelFuture): Unit =
    if (thisConnFuture.isSuccess) {
      log.trace(formatOutgoingChannelEvent(thisConnFuture.channel(), "Connection established"))
      peerDatabase.touch(remoteAddress)
      thisConnFuture.channel().closeFuture().addListener(handleChannelClosed(remoteAddress))
    } else if (thisConnFuture.cause() != null) {
      peerDatabase.suspend(remoteAddress.getAddress)
      outgoingChannels.remove(remoteAddress, thisConnFuture.channel())
      thisConnFuture.cause() match {
        case _: ClosedChannelException =>
          // this can happen when the node is shut down before connection attempt succeeds
          log.trace(formatOutgoingChannelEvent(thisConnFuture.channel(), "Channel closed"))
        case other => log.debug(formatOutgoingChannelEvent(thisConnFuture.channel(), other.getMessage))
      }
    }

  def connect(remoteAddress: InetSocketAddress): Unit =
    outgoingChannels.computeIfAbsent(remoteAddress, _ => {
      val newConnFuture = bootstrap.connect(remoteAddress)

      log.trace(s"${id(newConnFuture.channel())} Connecting to $remoteAddress")
      newConnFuture.addListener(handleConnectionAttempt(remoteAddress)).channel()
    })

  def shutdown(): Unit = try {
    shutdownInitiated = true
    connectTask.cancel(false)
    serverChannel.foreach(_.close().await())
    log.debug("Unbound server")
    allChannels.close().await()
    log.debug("Closed all channels")
  } finally {
    workerGroup.shutdownGracefully().await()
    bossGroup.shutdownGracefully().await()
  }
}<|MERGE_RESOLUTION|>--- conflicted
+++ resolved
@@ -153,14 +153,8 @@
 
     def outgoingStr = outgoing.map(_.toString).sorted.mkString("[", ", ", "]")
 
-<<<<<<< HEAD
-    val incoming = peerInfo.values().iterator().asScala.flatMap(_.declaredAddress).toVector
-
-=======
     val all = peerInfo.values().iterator().asScala.flatMap(_.declaredAddress).toVector
-
     val incoming = all.filterNot(outgoing.contains)
->>>>>>> 776e21a4
     def incomingStr = incoming.map(_.toString).sorted.mkString("[", ", ", "]")
 
     log.trace(s"Outgoing: $outgoingStr ++ incoming: $incomingStr")
