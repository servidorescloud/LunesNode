--- conflicted
+++ resolved
@@ -80,25 +80,17 @@
     settings.networkSettings.maxInboundConnections,
     settings.networkSettings.maxConnectionsPerHost)
 
-<<<<<<< HEAD
+  private val knownInvalidBlocks = new InvalidBlockStorageImpl(settings.synchronizationSettings.invalidBlocksStorage)
+
   private val closedChannels = ConcurrentSubject.publish[Channel](Scheduler.singleThread("closed-channels"))
 
   private val (mesageObserver, signatures, blocks, remoteScores, checkpoints, microInvs, micros) = MessageObserver()
   private val syncWith = RxScoreObserver(settings.synchronizationSettings.scoreTTL, blockchainUpdater.lastBlockInfo.map(_.score), remoteScores, closedChannels)
   private val microblockDatas = MicroBlockSynchronizer(settings.synchronizationSettings.microBlockSynchronizer, history, peerDatabase)(blockchainUpdater.lastBlockInfo.map(_.id), microInvs, micros)
-  private val (extensions, newBlocks) = RxExtensionLoader(settings.synchronizationSettings, history, peerDatabase, syncWith, blocks, signatures, closedChannels)
+  private val (extensions, newBlocks) = RxExtensionLoader(settings.synchronizationSettings, history, peerDatabase, knownInvalidBlocks, syncWith, blocks, signatures, closedChannels)
   private val sink: Observable[Unit] = CoordinatorHandler(checkpointService, history, blockchainUpdater, time,
-    stateReader, utxPool, miner, settings, peerDatabase, allChannels, featureProvider)(newBlocks, checkpoints, extensions, microblockDatas)
+    stateReader, utxPool, miner, settings, peerDatabase, allChannels, featureProvider, knownInvalidBlocks)(newBlocks, checkpoints, extensions, microblockDatas)
   private val discardingHandler = new DiscardingHandler(blockchainUpdater.lastBlockInfo.map(_.ready))
-=======
-  private val knownInvalidBlocks = new InvalidBlockStorageImpl(settings.synchronizationSettings.invalidBlocksStorage)
-
-  private val microBlockOwners = new MicroBlockOwners(settings.synchronizationSettings.microBlockSynchronizer.invCacheTimeout)
-  private val coordinatorHandler = new CoordinatorHandler(
-    checkpointService, history, blockchainUpdater, time, stateReader, utxPool, blockchainReadiness, miner, settings,
-    peerDatabase, allChannels, featureProvider, microBlockOwners, knownInvalidBlocks
-  )
->>>>>>> 87eab82f
 
   private val peerConnections = new ConcurrentHashMap[PeerKey, Channel](10, 0.9f, 10)
 
@@ -127,13 +119,6 @@
         writeErrorHandler,
         peerSynchronizer,
         historyReplier,
-<<<<<<< HEAD
-=======
-        microBlockSynchronizer,
-        new ExtensionSignaturesLoader(settings.synchronizationSettings.synchronizationTimeout, peerDatabase, knownInvalidBlocks),
-        new ExtensionBlocksLoader(settings.synchronizationSettings.synchronizationTimeout, peerDatabase, history),
-        new OptimisticExtensionLoader,
->>>>>>> 87eab82f
         utxPoolSynchronizer,
         mesageObserver,
         fatalErrorHandler)))
@@ -163,13 +148,6 @@
       writeErrorHandler,
       peerSynchronizer,
       historyReplier,
-<<<<<<< HEAD
-=======
-      microBlockSynchronizer,
-      new ExtensionSignaturesLoader(settings.synchronizationSettings.synchronizationTimeout, peerDatabase, knownInvalidBlocks),
-      new ExtensionBlocksLoader(settings.synchronizationSettings.synchronizationTimeout, peerDatabase, history),
-      new OptimisticExtensionLoader,
->>>>>>> 87eab82f
       utxPoolSynchronizer,
       mesageObserver,
       fatalErrorHandler)))
