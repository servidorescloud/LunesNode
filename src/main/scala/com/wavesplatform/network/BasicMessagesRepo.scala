package com.wavesplatform.network

import java.net.{InetAddress, InetSocketAddress}
import java.util

import com.google.common.primitives.{Bytes, Ints}
import com.wavesplatform.state2.ByteStr
<<<<<<< HEAD
import scorex.block.{Block, MicroBlock}
import scorex.crypto.signatures.SigningFunctions
=======
import scorex.block.Block
>>>>>>> c0bbb984
import scorex.crypto.signatures.SigningFunctions.Signature
import scorex.network.message.Message._
import scorex.network.message._
import scorex.transaction.TransactionParser._
import scorex.transaction.{History, Transaction, TransactionParser}

import scala.util.Try


object GetPeersSpec extends MessageSpec[GetPeers.type] {
  override val messageCode: Message.MessageCode = 1: Byte

  override val messageName: String = "GetPeers message"

  override def maxLength = 0

  override def deserializeData(bytes: Array[Byte]): Try[GetPeers.type] =
    Try {
      require(bytes.isEmpty, "Non-empty data for GetPeers")
      GetPeers
    }

  override def serializeData(data: GetPeers.type): Array[Byte] = Array()
}

object PeersSpec extends MessageSpec[KnownPeers] {
  private val AddressLength = 4
  private val PortLength = 4
  private val DataLength = 4

  override val messageCode: Message.MessageCode = 2: Byte

  override val messageName: String = "Peers message"


  override def maxLength = DataLength + 1000 * (AddressLength + PortLength)

  override def deserializeData(bytes: Array[Byte]): Try[KnownPeers] = Try {
    val lengthBytes = util.Arrays.copyOfRange(bytes, 0, DataLength)
    val length = Ints.fromByteArray(lengthBytes)

    assert(bytes.length == DataLength + (length * (AddressLength + PortLength)), "Data does not match length")

    KnownPeers((0 until length).map { i =>
      val position = lengthBytes.length + (i * (AddressLength + PortLength))
      val addressBytes = util.Arrays.copyOfRange(bytes, position, position + AddressLength)
      val address = InetAddress.getByAddress(addressBytes)
      val portBytes = util.Arrays.copyOfRange(bytes, position + AddressLength, position + AddressLength + PortLength)
      new InetSocketAddress(address, Ints.fromByteArray(portBytes))
    })
  }

  override def serializeData(peers: KnownPeers): Array[Byte] = {
    val length = peers.peers.size
    val lengthBytes = Ints.toByteArray(length)

    peers.peers.foldLeft(lengthBytes) { case (bs, peer) =>
      Bytes.concat(bs, peer.getAddress.getAddress, Ints.toByteArray(peer.getPort))
    }
  }
}

trait SignaturesSeqSpec[A <: AnyRef] extends MessageSpec[A] {

  import scorex.transaction.TransactionParser.SignatureLength

  private val DataLength = 4

  def wrap(signatures: Seq[Signature]): A
  def unwrap(v: A): Seq[Signature]


  override def maxLength = DataLength + (200 * SignatureLength)

  override def deserializeData(bytes: Array[Byte]): Try[A] = Try {
    val lengthBytes = bytes.take(DataLength)
    val length = Ints.fromByteArray(lengthBytes)

    assert(bytes.length == DataLength + (length * SignatureLength), "Data does not match length")

    wrap((0 until length).map { i =>
      val position = DataLength + (i * SignatureLength)
      bytes.slice(position, position + SignatureLength)
    })
  }

  override def serializeData(v: A): Array[Byte] = {
    val signatures = unwrap(v)
    val length = signatures.size
    val lengthBytes = Ints.toByteArray(length)

    //WRITE SIGNATURES
    signatures.foldLeft(lengthBytes) { case (bs, header) => Bytes.concat(bs, header) }
  }
}

object GetSignaturesSpec extends SignaturesSeqSpec[GetSignatures] {
  override def wrap(signatures: Seq[Signature]) = GetSignatures(signatures.map(ByteStr(_)))
  override def unwrap(v: GetSignatures) = v.signatures.map(_.arr)

  override val messageCode: MessageCode = 20: Byte
  override val messageName: String = "GetSignatures message"
}

object SignaturesSpec extends SignaturesSeqSpec[Signatures] {
  override def wrap(signatures: Seq[Signature]) = Signatures(signatures.map(ByteStr(_)))
  override def unwrap(v: Signatures) = v.signatures.map(_.arr)

  override val messageCode: MessageCode = 21: Byte
  override val messageName: String = "Signatures message"
}

object GetBlockSpec extends MessageSpec[GetBlock] {
  override val messageCode: MessageCode = 22: Byte
  override val messageName: String = "GetBlock message"


  override def maxLength = TransactionParser.SignatureLength

  override def serializeData(signature: GetBlock): Array[Byte] = signature.signature.arr

  override def deserializeData(bytes: Array[Byte]): Try[GetBlock] = Try {
    require(bytes.length == maxLength, "Data does not match length")
    GetBlock(ByteStr(bytes))
  }
}

object BlockMessageSpec extends MessageSpec[Block] {
  override val messageCode: MessageCode = 23: Byte

  override val messageName: String = "Block message"

  override def maxLength = 271 + TransactionMessageSpec.maxLength * 255

  override def serializeData(block: Block): Array[Byte] = block.bytes

  override def deserializeData(bytes: Array[Byte]): Try[Block] = Block.parseBytes(bytes)
}

object ScoreMessageSpec extends MessageSpec[History.BlockchainScore] {
  override val messageCode: MessageCode = 24: Byte

  override val messageName: String = "Score message"

  override def maxLength = 64 // allows representing scores as high as 6.6E153

  override def serializeData(score: History.BlockchainScore): Array[Byte] = {
    val scoreBytes = score.toByteArray
    val bb = java.nio.ByteBuffer.allocate(scoreBytes.length)
    bb.put(scoreBytes)
    bb.array()
  }

  override def deserializeData(bytes: Array[Byte]): Try[History.BlockchainScore] = Try {
    BigInt(1, bytes)
  }
}

object CheckpointMessageSpec extends MessageSpec[Checkpoint] {
  override val messageCode: MessageCode = 100: Byte

  override val messageName: String = "Checkpoint message"

  private val HeightLength = Ints.BYTES

  override def maxLength = 4 + Checkpoint.MaxCheckpoints * (HeightLength + SignatureLength)

  override def serializeData(checkpoint: Checkpoint): Array[Byte] =
    Bytes.concat(checkpoint.toSign, checkpoint.signature)

  override def deserializeData(bytes: Array[Byte]): Try[Checkpoint] = Try {
    val lengthBytes = util.Arrays.copyOfRange(bytes, 0, Ints.BYTES)
    val length = Ints.fromByteArray(lengthBytes)

    require(length <= Checkpoint.MaxCheckpoints)

    val items = (0 until length).map { i =>
      val position = lengthBytes.length + (i * (HeightLength + SignatureLength))
      val heightBytes = util.Arrays.copyOfRange(bytes, position, position + HeightLength)
      val height = Ints.fromByteArray(heightBytes)
      val blockSignature = util.Arrays.copyOfRange(bytes, position + HeightLength, position + HeightLength + SignatureLength)
      BlockCheckpoint(height, blockSignature)
    }

    val signature = bytes.takeRight(SignatureLength)

    Checkpoint(items, signature)
  }
}

object TransactionMessageSpec extends MessageSpec[Transaction] {
  override val messageCode: MessageCode = 25: Byte

  override val messageName: String = "Transaction message"


  override def maxLength = 600

  override def deserializeData(bytes: Array[Byte]): Try[Transaction] =
    TransactionParser.parseBytes(bytes)

  override def serializeData(tx: Transaction): Array[Byte] = tx.bytes
}

object MicroBlockInvMessageSpec extends MessageSpec[MicroBlockInv] {
  override val messageCode: MessageCode = 26: Byte

  override val messageName: String = "Microblock Inv message"

  override def deserializeData(bytes: Array[Byte]): Try[MicroBlockInv] =
    Try(MicroBlockInv(ByteStr(bytes)))

  override def serializeData(inv: MicroBlockInv): Array[Byte] = inv.totalBlockSig.arr
}

object MicroBlockRequestMessageSpec extends MessageSpec[MicroBlockRequest] {
  override val messageCode: MessageCode = 27: Byte

  override val messageName: String = "Microblock Request message"

  override def deserializeData(bytes: Array[Byte]): Try[MicroBlockRequest] =
    Try(MicroBlockRequest(ByteStr(bytes)))

  override def serializeData(req: MicroBlockRequest): Array[Byte] = req.totalBlockSig.arr
}

object MicroBlockResponseMessageSpec extends MessageSpec[MicroBlockResponse] {
  override val messageCode: MessageCode = 28: Byte

  override val messageName: String = "Microblock Response message"

  override def deserializeData(bytes: Array[Byte]): Try[MicroBlockResponse] =
    MicroBlock.parseBytes(bytes).map(MicroBlockResponse)

  override def serializeData(resp: MicroBlockResponse): Array[Byte] = resp.microblock.bytes

}


object BasicMessagesRepo {
  val specs: Seq[MessageSpec[_ <: AnyRef]] = Seq(GetPeersSpec, PeersSpec, GetSignaturesSpec, SignaturesSpec,
    GetBlockSpec, BlockMessageSpec, ScoreMessageSpec, CheckpointMessageSpec, TransactionMessageSpec,
    MicroBlockInvMessageSpec, MicroBlockRequestMessageSpec, MicroBlockResponseMessageSpec)
}<|MERGE_RESOLUTION|>--- conflicted
+++ resolved
@@ -5,12 +5,8 @@
 
 import com.google.common.primitives.{Bytes, Ints}
 import com.wavesplatform.state2.ByteStr
-<<<<<<< HEAD
 import scorex.block.{Block, MicroBlock}
 import scorex.crypto.signatures.SigningFunctions
-=======
-import scorex.block.Block
->>>>>>> c0bbb984
 import scorex.crypto.signatures.SigningFunctions.Signature
 import scorex.network.message.Message._
 import scorex.network.message._
@@ -224,6 +220,8 @@
     Try(MicroBlockInv(ByteStr(bytes)))
 
   override def serializeData(inv: MicroBlockInv): Array[Byte] = inv.totalBlockSig.arr
+
+  override def maxLength = 500
 }
 
 object MicroBlockRequestMessageSpec extends MessageSpec[MicroBlockRequest] {
@@ -235,6 +233,8 @@
     Try(MicroBlockRequest(ByteStr(bytes)))
 
   override def serializeData(req: MicroBlockRequest): Array[Byte] = req.totalBlockSig.arr
+
+  override def maxLength = 500
 }
 
 object MicroBlockResponseMessageSpec extends MessageSpec[MicroBlockResponse] {
@@ -246,6 +246,8 @@
     MicroBlock.parseBytes(bytes).map(MicroBlockResponse)
 
   override def serializeData(resp: MicroBlockResponse): Array[Byte] = resp.microblock.bytes
+
+  override def maxLength = 271 + TransactionMessageSpec.maxLength * 255
 
 }
 
