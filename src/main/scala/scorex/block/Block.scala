--- conflicted
+++ resolved
@@ -26,11 +26,8 @@
                  consensusData: NxtLikeConsensusBlockData,
                  transactionData: Seq[Transaction],
                  supportedFeaturesIds: Set[Short]) extends Signed {
-<<<<<<< HEAD
-=======
 
   import Block._
->>>>>>> 69514d46
 
   private lazy val versionField: ByteBlockField = ByteBlockField("version", version)
   private lazy val timestampField: LongBlockField = LongBlockField("timestamp", timestamp)
