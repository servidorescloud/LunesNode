--- conflicted
+++ resolved
@@ -20,12 +20,7 @@
 
 lazy val commonSettings = Seq(
   organization := "com.wavesplatform",
-<<<<<<< HEAD
-  version := version.value,
   scalaVersion := "2.12.1"
-=======
-  scalaVersion := "2.11.8"
->>>>>>> 49b48643
 )
 
 resolvers ++= Seq(
@@ -43,21 +38,10 @@
     Dependencies.p2p ++ Seq(
     "org.scorexfoundation" %% "scrypto" % "1.2.0",
     "commons-net" % "commons-net" % "3.+",
-<<<<<<< HEAD
     "com.github.pathikrit" %% "better-files" % "2.17.+"
 //    "org.typelevel" %% "cats" % "0.8.1",
 
 )
-=======
-    "com.github.pathikrit" %% "better-files" % "2.13.0",
-    //    "org.typelevel" %% "cats" % "0.8.1",
-    "org.scalatest" %% "scalatest" % "2.+" % "test",
-    "org.scalactic" %% "scalactic" % "2.+" % "test",
-    "org.scalacheck" %% "scalacheck" % "1.12.+" % "test",
-    "net.databinder.dispatch" %% "dispatch-core" % "+" % "test",
-    "org.scalamock" %% "scalamock-scalatest-support" % "3.2.2" % "test"
-  )
->>>>>>> 49b48643
 
 val akkaV = "2.4.14"
 lazy val addAkkaLibs = Seq(
