--- conflicted
+++ resolved
@@ -124,7 +124,6 @@
   "org.scalaz" % "scalaz-core_2.12" % "7.2.8",
   "org.scorexfoundation" % "scrypto_2.12" % "1.2.0",
   "org.slf4j" % "slf4j-api" % "1.7.25",
-<<<<<<< HEAD
   "org.typelevel" % "catalysts-macros_2.12" % "0.0.5",
   "org.typelevel" % "catalysts-platform_2.12" % "0.0.5",
   "org.typelevel" % "cats-core_2.12" % "0.9.0",
@@ -137,14 +136,8 @@
   "org.typelevel" % "cats_2.12" % "0.9.0",
   "org.typelevel" % "discipline_2.12" % "0.7.2",
   "org.typelevel" % "machinist_2.12" % "0.6.1",
-=======
->>>>>>> 826c15e7
   "org.typelevel" % "macro-compat_2.12" % "1.1.1",
   "org.whispersystems" % "curve25519-java" % "0.3.0",
   "org.yaml" % "snakeyaml" % "1.17"
 )
-<<<<<<< HEAD
-// LIBRARY_DEPENDENCIES_HASH 65f091755031e3a875b63618d19d131805cb48ff
-=======
-// LIBRARY_DEPENDENCIES_HASH 93b2c162889899cb0923aa8d13be7c17766e581d
->>>>>>> 826c15e7
+// LIBRARY_DEPENDENCIES_HASH 55dc77e6398b9716f1f62dc818597bd0619894bd