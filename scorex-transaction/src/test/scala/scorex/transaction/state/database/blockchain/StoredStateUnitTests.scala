package scorex.transaction.state.database.blockchain

import java.io.File

import org.h2.mvstore.MVStore
import org.scalacheck.Gen
import org.scalatest._
import org.scalatest.prop.{GeneratorDrivenPropertyChecks, PropertyChecks}
import scorex.account.{Account, PrivateKeyAccount}
import scorex.transaction._
import scorex.transaction.assets.{IssueTransaction, ReissueTransaction, TransferTransaction}
import scorex.transaction.state.database.state._
import scorex.utils.NTP

import scala.util.Random

class StoredStateUnitTests extends PropSpec with PropertyChecks with GeneratorDrivenPropertyChecks with Matchers
  with PrivateMethodTester with OptionValues with TransactionGen {

  val folder = "/tmp/scorex/test/"
  new File(folder).mkdirs()
  val stateFile = folder + "state.dat"
  new File(stateFile).delete()

  val db = new MVStore.Builder().fileName(stateFile).compress().open()
  val state = new StoredState(db)
  val testAcc = new PrivateKeyAccount(scorex.utils.randomBytes(64))
  val testAssetAcc = AssetAcc(testAcc, None)
  val testAdd = testAcc.address

  val applyChanges = PrivateMethod[Unit]('applyChanges)
  val calcNewBalances = PrivateMethod[Unit]('calcNewBalances)

  private def withRollbackTest(test: => Unit): Unit = {
    val startedState = state.stateHeight
    val h = state.hash
    test
    state.rollbackTo(startedState)
    h should be(state.hash)
  }

<<<<<<< HEAD
  property("Transaction seq Long overflow") {
    val TxN: Int = 12
    val InitialBalance: Long = Long.MaxValue / 8
    state.applyChanges(Map(testAssetAcc ->(AccState(InitialBalance), List(FeesStateChange(InitialBalance)))))
    state.balance(testAcc) shouldBe InitialBalance

    val transfers = (0 until TxN).map { i => genTransfer(InitialBalance - 1, 1) }
    transfers.foreach(tx => state.isValid(tx) shouldBe true)

    state.isValid(transfers) shouldBe false

    state.applyChanges(Map(testAssetAcc ->(AccState(0L), List())))
  }

  property("Amount + fee Long overflow") {
    val InitialBalance: Long = 100
    state.applyChanges(Map(testAssetAcc ->(AccState(InitialBalance), List(FeesStateChange(InitialBalance)))))
    state.balance(testAcc) shouldBe InitialBalance

    val transferTx = genTransfer(Long.MaxValue, Long.MaxValue)
    (-transferTx.fee - transferTx.amount) should be > 0L
    state.isValid(transferTx) shouldBe false

    val paymentTx = genTransfer(Long.MaxValue, Long.MaxValue)
    (-paymentTx.fee - paymentTx.amount) should be > 0L
    state.isValid(paymentTx) shouldBe false

    state.applyChanges(Map(testAssetAcc ->(AccState(0L), List())))

  }

=======
>>>>>>> 937fcf25
  property("Validate transfer with too big amount") {
    val recipient = new PrivateKeyAccount("recipient account".getBytes)

    forAll(positiveLongGen, positiveLongGen) { (balance: Long, fee: Long) =>
      whenever(balance > fee) {
        val assetAcc = AssetAcc(testAcc, None)

        //set some balance
        val genes = GenesisTransaction(testAcc, balance, 0)
        state.applyChanges(Map(testAssetAcc ->(AccState(genes.amount), List(genes))))
        state.assetBalance(assetAcc) shouldBe balance

        //valid transfer
        val tx = TransferTransaction.create(None, testAcc, recipient, balance - fee, System.currentTimeMillis(),
          None, fee, Array())
        state.isValid(tx) shouldBe true

        //transfer asset
        val invalidtx = TransferTransaction.create(None, testAcc, recipient, balance, System.currentTimeMillis(),
          None, fee, Array())
        state.isValid(invalidtx) shouldBe false

<<<<<<< HEAD
        state.applyChanges(Map(testAssetAcc ->(AccState(0L), List(tx))))
=======
        state invokePrivate applyChanges(Map(testAssetAcc -> (AccState(0L), Seq(tx))))

>>>>>>> 937fcf25
      }
    }
  }

  property("Transfer asset") {
    withRollbackTest {
      forAll(transferGenerator) { tx: TransferTransaction =>
        val senderAmountAcc = AssetAcc(tx.sender, tx.assetId)
        val senderFeeAcc = AssetAcc(tx.sender, tx.feeAsset)
        val recipientAmountAcc = AssetAcc(tx.recipient, tx.assetId)

        val senderAmountBalance = state.assetBalance(senderAmountAcc)
        val senderFeeBalance = state.assetBalance(senderFeeAcc)
        val recipientAmountBalance = state.assetBalance(recipientAmountAcc)

        state.applyChanges(state.calcNewBalances(Seq(tx), Map()))

        val newSenderAmountBalance = state.assetBalance(senderAmountAcc)
        val newSenderFeeBalance = state.assetBalance(senderFeeAcc)
        val newRecipientAmountBalance = state.assetBalance(recipientAmountAcc)

        newRecipientAmountBalance shouldBe (recipientAmountBalance + tx.amount)

        if (tx.sameAssetForFee) {
          newSenderAmountBalance shouldBe newSenderFeeBalance
          newSenderAmountBalance shouldBe (senderAmountBalance - tx.amount - tx.fee)
        } else {
          newSenderAmountBalance shouldBe senderAmountBalance - tx.amount
          newSenderFeeBalance shouldBe senderFeeBalance - tx.fee
        }
      }
<<<<<<< HEAD
    }
  }

  property("Old style reissue asset") {
    forAll(issueReissueGenerator) { pair =>
      val issueTx: IssueTransaction = pair._1
      val issueTx2: IssueTransaction = pair._2
      val assetAcc = AssetAcc(issueTx.sender, Some(issueTx.assetId))

      state.applyChanges(state.calcNewBalances(Seq(issueTx), Map()))

      state.isValid(issueTx2, Int.MaxValue) shouldBe false
    }
  }


  property("Reissue asset") {
    forAll(issueReissueGenerator) { pair =>
      val issueTx: IssueTransaction = pair._1
      val reissueTx: ReissueTransaction = pair._3
=======
    }
  }

  property("Old style reissue asset") {
    forAll(issueReissueGenerator) { pair =>
      val issueTx: IssueTransaction = pair._1
      val issueTx2: IssueTransaction = pair._2
>>>>>>> 937fcf25
      val assetAcc = AssetAcc(issueTx.sender, Some(issueTx.assetId))

      state.applyChanges(state.calcNewBalances(Seq(issueTx), Map()))

      state.isValid(issueTx2, Int.MaxValue) shouldBe false
    }
  }


  property("Reissue asset") {
    withRollbackTest {
      forAll(issueReissueGenerator) { pair =>
        val issueTx: IssueTransaction = pair._1
        val reissueTx: ReissueTransaction = pair._3
        val assetAcc = AssetAcc(issueTx.sender, Some(issueTx.assetId))

        state.applyChanges(state.calcNewBalances(Seq(issueTx), Map()))

        state.isValid(reissueTx, Int.MaxValue) shouldBe issueTx.reissuable
      }
    }
  }

  property("Issue asset") {
    withRollbackTest {
      val startedState = state.stateHeight
      val h = state.hash
      forAll(issueGenerator) { issueTx: IssueTransaction =>
        val assetAcc = AssetAcc(issueTx.sender, Some(issueTx.assetId))
        val networkAcc = AssetAcc(issueTx.sender, None)

        //set some balance
        val genes = GenesisTransaction(issueTx.sender, issueTx.fee + Random.nextInt, issueTx.timestamp - 1)
        state.applyChanges(state.calcNewBalances(Seq(genes), Map()))
        state.assetBalance(assetAcc) shouldBe 0
        state.assetBalance(networkAcc) shouldBe genes.amount
        state.balance(issueTx.sender) shouldBe genes.amount

        //issue asset
        state.assetBalance(assetAcc) shouldBe 0
        val newBalances = state.calcNewBalances(Seq(issueTx), Map())
        state.applyChanges(newBalances)
        state.assetBalance(assetAcc) shouldBe issueTx.quantity
        state.assetBalance(networkAcc) shouldBe (genes.amount - issueTx.fee)
      }
    }
  }

  property("accountTransactions returns IssueTransactions") {
    forAll(issueGenerator) { issueTx: IssueTransaction =>
      val assetAcc = AssetAcc(issueTx.sender, Some(issueTx.assetId))
      val networkAcc = AssetAcc(issueTx.sender, None)
      //set some balance
      val genes = GenesisTransaction(issueTx.sender, issueTx.fee + Random.nextInt, issueTx.timestamp - 1)
      state.applyChanges(state.calcNewBalances(Seq(genes), Map()))
      //issue asset
      val newBalances = state.calcNewBalances(Seq(issueTx), Map())
      state.applyChanges(newBalances)
      state.accountTransactions(issueTx.sender).count(_.isInstanceOf[IssueTransaction]) shouldBe 1
    }
  }

  property("accountTransactions returns TransferTransactions if fee in base token") {
    forAll(transferGenerator) { t: TransferTransaction =>
      val tx = t.copy(feeAsset = None)
      val senderAmountAcc = AssetAcc(tx.sender, tx.assetId)
      val senderFeeAcc = AssetAcc(tx.sender, tx.feeAsset)
      val recipientAmountAcc = AssetAcc(tx.recipient, tx.assetId)
      state.applyChanges(state.calcNewBalances(Seq(tx), Map()))
      state.accountTransactions(tx.sender).count(_.isInstanceOf[TransferTransaction]) shouldBe 1
    }
  }

  property("Applying transactions") {
<<<<<<< HEAD
    val testAssetAcc = AssetAcc(testAcc, None)
    forAll(paymentGenerator, Gen.posNum[Long]) { (tx: PaymentTransaction,
                                                  balance: Long) =>
      state.balance(testAcc) shouldBe 0
      state.assetBalance(testAssetAcc) shouldBe 0
      state.applyChanges(Map(testAssetAcc ->(AccState(balance), List(FeesStateChange(balance), tx, tx))))
      state.balance(testAcc) shouldBe balance
      state.assetBalance(testAssetAcc) shouldBe balance
      state.included(tx).value shouldBe state.stateHeight
      state.applyChanges(Map(testAssetAcc ->(AccState(0L), List(tx))))
=======
    withRollbackTest {
      val testAssetAcc = AssetAcc(testAcc, None)
      forAll(paymentGenerator, Gen.posNum[Long]) { (tx: PaymentTransaction,
                                                    balance: Long) =>
        state.balance(testAcc) shouldBe 0
        state.assetBalance(testAssetAcc) shouldBe 0
        state invokePrivate applyChanges(Map(testAssetAcc -> (AccState(balance), Seq(FeesStateChange(balance), tx, tx))))
        state.balance(testAcc) shouldBe balance
        state.assetBalance(testAssetAcc) shouldBe balance
        state.included(tx).value shouldBe state.stateHeight
        state invokePrivate applyChanges(Map(testAssetAcc -> (AccState(0L), Seq(tx))))
      }
>>>>>>> 937fcf25
    }
  }

  property("Reopen state") {
    val balance = 1234L
    state invokePrivate applyChanges(Map(testAssetAcc -> (AccState(balance), Seq(FeesStateChange(balance)))))
    state.balance(testAcc) shouldBe balance
    db.close()

    val state2 = new StoredState(new MVStore.Builder().fileName(stateFile).compress().open())
    state2.balance(testAcc) shouldBe balance
    state2 invokePrivate applyChanges(Map(testAssetAcc -> (AccState(0L), Seq())))
  }

  private var txTime: Long = 0

  private def getTimestamp: Long = synchronized {
    txTime = Math.max(NTP.correctedTime(), txTime + 1)
    txTime
  }

  def genTransfer(amount: Long, fee: Long): TransferTransaction = {
    val recipient = new PrivateKeyAccount(scorex.utils.randomBytes())
    TransferTransaction.create(None, testAcc, recipient: Account, amount, getTimestamp, None, fee, Array())
  }

  def genPayment(amount: Long, fee: Long): PaymentTransaction = {
    val recipient = new PrivateKeyAccount(scorex.utils.randomBytes())
    val time = getTimestamp
    val sig = PaymentTransaction.generateSignature(testAcc, recipient, amount, fee, time)
    new PaymentTransaction(testAcc, recipient, amount, fee, time, sig)
  }

}<|MERGE_RESOLUTION|>--- conflicted
+++ resolved
@@ -15,7 +15,7 @@
 import scala.util.Random
 
 class StoredStateUnitTests extends PropSpec with PropertyChecks with GeneratorDrivenPropertyChecks with Matchers
-  with PrivateMethodTester with OptionValues with TransactionGen {
+with PrivateMethodTester with OptionValues with TransactionGen {
 
   val folder = "/tmp/scorex/test/"
   new File(folder).mkdirs()
@@ -30,6 +30,38 @@
 
   val applyChanges = PrivateMethod[Unit]('applyChanges)
   val calcNewBalances = PrivateMethod[Unit]('calcNewBalances)
+
+  property("Transaction seq Long overflow") {
+    val TxN: Int = 12
+    val InitialBalance: Long = Long.MaxValue / 8
+    state.applyChanges(Map(testAssetAcc ->(AccState(InitialBalance), List(FeesStateChange(InitialBalance)))))
+    state.balance(testAcc) shouldBe InitialBalance
+
+    val transfers = (0 until TxN).map { i => genTransfer(InitialBalance - 1, 1) }
+    transfers.foreach(tx => state.isValid(tx) shouldBe true)
+
+    state.isValid(transfers) shouldBe false
+
+    state.applyChanges(Map(testAssetAcc ->(AccState(0L), List())))
+  }
+
+  property("Amount + fee Long overflow") {
+    val InitialBalance: Long = 100
+    state.applyChanges(Map(testAssetAcc ->(AccState(InitialBalance), List(FeesStateChange(InitialBalance)))))
+    state.balance(testAcc) shouldBe InitialBalance
+
+    val transferTx = genTransfer(Long.MaxValue, Long.MaxValue)
+    (-transferTx.fee - transferTx.amount) should be > 0L
+    state.isValid(transferTx) shouldBe false
+
+    val paymentTx = genTransfer(Long.MaxValue, Long.MaxValue)
+    (-paymentTx.fee - paymentTx.amount) should be > 0L
+    state.isValid(paymentTx) shouldBe false
+
+    state.applyChanges(Map(testAssetAcc ->(AccState(0L), List())))
+
+  }
+
 
   private def withRollbackTest(test: => Unit): Unit = {
     val startedState = state.stateHeight
@@ -39,40 +71,6 @@
     h should be(state.hash)
   }
 
-<<<<<<< HEAD
-  property("Transaction seq Long overflow") {
-    val TxN: Int = 12
-    val InitialBalance: Long = Long.MaxValue / 8
-    state.applyChanges(Map(testAssetAcc ->(AccState(InitialBalance), List(FeesStateChange(InitialBalance)))))
-    state.balance(testAcc) shouldBe InitialBalance
-
-    val transfers = (0 until TxN).map { i => genTransfer(InitialBalance - 1, 1) }
-    transfers.foreach(tx => state.isValid(tx) shouldBe true)
-
-    state.isValid(transfers) shouldBe false
-
-    state.applyChanges(Map(testAssetAcc ->(AccState(0L), List())))
-  }
-
-  property("Amount + fee Long overflow") {
-    val InitialBalance: Long = 100
-    state.applyChanges(Map(testAssetAcc ->(AccState(InitialBalance), List(FeesStateChange(InitialBalance)))))
-    state.balance(testAcc) shouldBe InitialBalance
-
-    val transferTx = genTransfer(Long.MaxValue, Long.MaxValue)
-    (-transferTx.fee - transferTx.amount) should be > 0L
-    state.isValid(transferTx) shouldBe false
-
-    val paymentTx = genTransfer(Long.MaxValue, Long.MaxValue)
-    (-paymentTx.fee - paymentTx.amount) should be > 0L
-    state.isValid(paymentTx) shouldBe false
-
-    state.applyChanges(Map(testAssetAcc ->(AccState(0L), List())))
-
-  }
-
-=======
->>>>>>> 937fcf25
   property("Validate transfer with too big amount") {
     val recipient = new PrivateKeyAccount("recipient account".getBytes)
 
@@ -95,12 +93,7 @@
           None, fee, Array())
         state.isValid(invalidtx) shouldBe false
 
-<<<<<<< HEAD
         state.applyChanges(Map(testAssetAcc ->(AccState(0L), List(tx))))
-=======
-        state invokePrivate applyChanges(Map(testAssetAcc -> (AccState(0L), Seq(tx))))
-
->>>>>>> 937fcf25
       }
     }
   }
@@ -132,7 +125,6 @@
           newSenderFeeBalance shouldBe senderFeeBalance - tx.fee
         }
       }
-<<<<<<< HEAD
     }
   }
 
@@ -140,28 +132,6 @@
     forAll(issueReissueGenerator) { pair =>
       val issueTx: IssueTransaction = pair._1
       val issueTx2: IssueTransaction = pair._2
-      val assetAcc = AssetAcc(issueTx.sender, Some(issueTx.assetId))
-
-      state.applyChanges(state.calcNewBalances(Seq(issueTx), Map()))
-
-      state.isValid(issueTx2, Int.MaxValue) shouldBe false
-    }
-  }
-
-
-  property("Reissue asset") {
-    forAll(issueReissueGenerator) { pair =>
-      val issueTx: IssueTransaction = pair._1
-      val reissueTx: ReissueTransaction = pair._3
-=======
-    }
-  }
-
-  property("Old style reissue asset") {
-    forAll(issueReissueGenerator) { pair =>
-      val issueTx: IssueTransaction = pair._1
-      val issueTx2: IssueTransaction = pair._2
->>>>>>> 937fcf25
       val assetAcc = AssetAcc(issueTx.sender, Some(issueTx.assetId))
 
       state.applyChanges(state.calcNewBalances(Seq(issueTx), Map()))
@@ -236,43 +206,30 @@
   }
 
   property("Applying transactions") {
-<<<<<<< HEAD
-    val testAssetAcc = AssetAcc(testAcc, None)
-    forAll(paymentGenerator, Gen.posNum[Long]) { (tx: PaymentTransaction,
-                                                  balance: Long) =>
-      state.balance(testAcc) shouldBe 0
-      state.assetBalance(testAssetAcc) shouldBe 0
-      state.applyChanges(Map(testAssetAcc ->(AccState(balance), List(FeesStateChange(balance), tx, tx))))
-      state.balance(testAcc) shouldBe balance
-      state.assetBalance(testAssetAcc) shouldBe balance
-      state.included(tx).value shouldBe state.stateHeight
-      state.applyChanges(Map(testAssetAcc ->(AccState(0L), List(tx))))
-=======
     withRollbackTest {
       val testAssetAcc = AssetAcc(testAcc, None)
       forAll(paymentGenerator, Gen.posNum[Long]) { (tx: PaymentTransaction,
                                                     balance: Long) =>
         state.balance(testAcc) shouldBe 0
         state.assetBalance(testAssetAcc) shouldBe 0
-        state invokePrivate applyChanges(Map(testAssetAcc -> (AccState(balance), Seq(FeesStateChange(balance), tx, tx))))
+        state invokePrivate applyChanges(Map(testAssetAcc ->(AccState(balance), Seq(FeesStateChange(balance), tx, tx))))
         state.balance(testAcc) shouldBe balance
         state.assetBalance(testAssetAcc) shouldBe balance
         state.included(tx).value shouldBe state.stateHeight
-        state invokePrivate applyChanges(Map(testAssetAcc -> (AccState(0L), Seq(tx))))
-      }
->>>>>>> 937fcf25
+        state invokePrivate applyChanges(Map(testAssetAcc ->(AccState(0L), Seq(tx))))
+      }
     }
   }
 
   property("Reopen state") {
     val balance = 1234L
-    state invokePrivate applyChanges(Map(testAssetAcc -> (AccState(balance), Seq(FeesStateChange(balance)))))
+    state invokePrivate applyChanges(Map(testAssetAcc ->(AccState(balance), Seq(FeesStateChange(balance)))))
     state.balance(testAcc) shouldBe balance
     db.close()
 
     val state2 = new StoredState(new MVStore.Builder().fileName(stateFile).compress().open())
     state2.balance(testAcc) shouldBe balance
-    state2 invokePrivate applyChanges(Map(testAssetAcc -> (AccState(0L), Seq())))
+    state2 invokePrivate applyChanges(Map(testAssetAcc ->(AccState(0L), Seq())))
   }
 
   private var txTime: Long = 0
